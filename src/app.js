import React from "react";
import { Container } from "react-bootstrap";
import "./app.css";
import CreateDispute from "./containers/create-dispute";
import _404 from "./containers/404";
import Interact from "./containers/interact";
import { BrowserRouter, Route, Switch } from "react-router-dom";
import TopBanner from "./components/top-banner";
import { Footer } from "@kleros/react-components";
import Web3 from "./ethereum/web3";
import * as EthereumInterface from "./ethereum/interface";
import networkMap from "./ethereum/network-contract-mapping";
import ipfsPublish from "./ipfs-publish";
import Archon from "@kleros/archon";

class App extends React.Component {
  constructor(props) {
    super(props);
    this.state = {
      activeAddress: "",
      network: "",
      lastDisputeID: "",
      dummy: "",
    };
    this.encoder = new TextEncoder();
  }
  ETHERSCAN_STRINGS = { "1": "", "42": "kovan." };

  async componentDidMount() {
    console.log(Footer);
    console.log(networkMap);
    console.debug(process.env);

    if (typeof window.ethereum !== "undefined") {
      console.log(window.ethereum);
      this.setState({ network: window.ethereum.networkVersion });

      this.setState({ activeAddress: window.ethereum.selectedAddress });
      this.setState({
        archon: new Archon(window.ethereum, "https://ipfs.kleros.io"),
      });
      window.ethereum.on("accountsChanged", (accounts) => {
        this.setState({ activeAddress: accounts[0] });
      });

      window.ethereum.on("networkChanged", (network) => {
        this.setState({ network });
      });

      window.ethereum.on("data", (data) => {});
    } else console.error("MetaMask not detected :(");
  }

  getArbitrableDisputeID = async (arbitratorDisputeID) => EthereumInterface.call("BinaryArbitrableProxy", networkMap[this.state.network].BINARY_ARBITRABLE_PROXY, "externalIDtoLocalID", arbitratorDisputeID);

  getArbitrationCost = (arbitratorAddress, extraData) => EthereumInterface.call("IArbitrator", arbitratorAddress, "arbitrationCost", extraData);

  getArbitrationCostWithCourtAndNoOfJurors = async (subcourtID, noOfJurors) =>
    Web3.utils.fromWei(
      await EthereumInterface.call("IArbitrator", networkMap[this.state.network].KLEROS_LIQUID, "arbitrationCost", this.generateArbitratorExtraData(subcourtID, noOfJurors)),

      "ether"
    );

  getSubCourtDetails = async (subcourtID) => EthereumInterface.call("PolicyRegistry", networkMap[this.state.network].POLICY_REGISTRY, "policies", subcourtID);

  getArbitratorDispute = async (arbitratorDisputeID) => EthereumInterface.call("KlerosLiquid", networkMap[this.state.network].KLEROS_LIQUID, "disputes", arbitratorDisputeID);

  getArbitrableDispute = async (arbitrableDisputeID) => EthereumInterface.call("BinaryArbitrableProxy", networkMap[this.state.network].BINARY_ARBITRABLE_PROXY, "disputes", arbitrableDisputeID);

  getArbitrableDisputeStruct = async (arbitrableAddress, arbitrableDisputeID) => EthereumInterface.call("BinaryArbitrableProxy", arbitrableAddress, "disputes", arbitrableDisputeID);

  getArbitratorDisputeStruct = async (arbitratorDisputeID) => EthereumInterface.call("KlerosLiquid", networkMap[this.state.network].KLEROS_LIQUID, "disputes", arbitratorDisputeID);

  getCrowdfundingStatus = async (arbitrableDisputeID) => EthereumInterface.call("BinaryArbitrableProxy", networkMap[this.state.network].BINARY_ARBITRABLE_PROXY, "crowdfundingStatus", arbitrableDisputeID, this.state.activeAddress);

  getMultipliers = async () => this.interactWithBinaryArbitrableProxy("call", "unused", "getMultipliers");

  withdrewAlready = async (arbitrableDisputeID) => this.interactWithBinaryArbitrableProxy("call", "unused", "withdrewAlready", arbitrableDisputeID, this.state.activeAddress);

  updateLastDisputeID = async (newDisputeID) => this.setState({ lastDisputeID: newDisputeID });

  onPublish = async (filename, fileBuffer) => await ipfsPublish(filename, fileBuffer);

  generateArbitratorExtraData = (subcourtID, noOfJurors) => `0x${parseInt(subcourtID, 10).toString(16).padStart(64, "0") + parseInt(noOfJurors, 10).toString(16).padStart(64, "0")}`;

  getWinnerMultiplier = async (arbitrableAddress) => EthereumInterface.call("BinaryArbitrableProxy", arbitrableAddress, "winnerStakeMultiplier");

  getLoserMultiplier = async (arbitrableAddress) => EthereumInterface.call("BinaryArbitrableProxy", arbitrableAddress, "loserStakeMultiplier");

  getSharedMultiplier = async (arbitrableAddress) => EthereumInterface.call("BinaryArbitrableProxy", arbitrableAddress, "sharedStakeMultiplier");

  getMultiplierDivisor = async (arbitrableAddress) => EthereumInterface.call("BinaryArbitrableProxy", arbitrableAddress, "MULTIPLIER_DIVISOR");

  withdrawFeesAndRewards = async (arbitrableDispute, roundNumber) =>
    EthereumInterface.send("BinaryArbitrableProxy", networkMap[this.state.network].BINARY_ARBITRABLE_PROXY, this.state.activeAddress, 0, "withdrawFeesAndRewards", arbitrableDispute, this.state.activeAddress, roundNumber);

  withdrawFeesAndRewardsForAllRounds = async (arbitrableDispute) => this.interactWithBinaryArbitrableProxy("send", "0", "withdrawFeesAndRewardsForAllRounds", arbitrableDispute, this.state.activeAddress);

  getAppealCost = async (arbitratorDisputeID) => EthereumInterface.call("IArbitrator", networkMap[this.state.network].KLEROS_LIQUID, "appealCost", arbitratorDisputeID, "0x0");

  appeal = async (arbitrableDisputeID, party, contribution) => EthereumInterface.send("BinaryArbitrableProxy", networkMap[this.state.network].BINARY_ARBITRABLE_PROXY, this.state.activeAddress, contribution, "fundAppeal", arbitrableDisputeID, party);

  getAppealPeriod = async (arbitratorDisputeID) => EthereumInterface.call("KlerosLiquid", networkMap[this.state.network].KLEROS_LIQUID, "appealPeriod", arbitratorDisputeID);

  interactWithKlerosLiquid = async (interactionType, txValue, methodName, ...args) => {
    if (interactionType === "call") {
      return EthereumInterface.call("KlerosLiquid", networkMap[this.state.network].KLEROS_LIQUID, methodName, ...args);
    } else if (interactionType === "send") {
      return EthereumInterface.send("KlerosLiquid", networkMap[this.state.network].KLEROS_LIQUID, this.state.activeAddress, txValue, methodName, ...args);
    } else {
      return;
    }
  };

  interactWithBinaryArbitrableProxy = async (interactionType, txValue, methodName, ...args) => {
    if (interactionType === "call") {
      return EthereumInterface.call("BinaryArbitrableProxy", networkMap[this.state.network].BINARY_ARBITRABLE_PROXY, methodName, ...args);
    } else if (interactionType === "send") {
      return EthereumInterface.send("BinaryArbitrableProxy", networkMap[this.state.network].BINARY_ARBITRABLE_PROXY, this.state.activeAddress, txValue, methodName, ...args);
    } else {
      return;
    }
  };

  getCurrentRuling = async (arbitratorDisputeID) => EthereumInterface.call("KlerosLiquid", networkMap[this.state.network].KLEROS_LIQUID, "currentRuling", arbitratorDisputeID);

  createDispute = async (options) => {
    console.log("CALLBACK CREATE DISPUTE");
    const { activeAddress, network } = this.state;
    const arbitrator = networkMap[network].KLEROS_LIQUID;
    console.log(options.selectedSubcourt);
    const arbitratorExtraData = this.generateArbitratorExtraData(options.selectedSubcourt, options.initialNumberOfJurors);
    console.log("CALLBACK CREATE DISPUTE");

    console.log(`ex data ${arbitratorExtraData}`);

    const metaevidence = {
      title: options.title,
      category: options.category,
      description: options.description,
      aliases: options.aliases,
      question: options.question,
      rulingOptions: {
        type: "single-select",
        titles: [options.firstRulingOption, options.secondRulingOption],
        descriptions: [options.firstRulingDescription, options.secondRulingDescription],
      },
      fileURI: options.primaryDocument,
    };

    const ipfsHashMetaEvidenceObj = await ipfsPublish("metaEvidence.json", this.encoder.encode(JSON.stringify(metaevidence)));

    console.log(ipfsHashMetaEvidenceObj);

    const metaevidenceURI = `/ipfs/${ipfsHashMetaEvidenceObj[1].hash}${ipfsHashMetaEvidenceObj[0].path}`;

    console.log(metaevidenceURI);

    const arbitrationCost = await this.getArbitrationCost(arbitrator, arbitratorExtraData);

    return EthereumInterface.send("BinaryArbitrableProxy", networkMap[network].BINARY_ARBITRABLE_PROXY, activeAddress, arbitrationCost, "createDispute", arbitratorExtraData, metaevidenceURI);
  };

  getDisputeEvent = async (arbitrableAddress, disputeID) =>
    await this.state.archon.arbitrable.getDispute(
      arbitrableAddress, // arbitrable contract address
      networkMap[this.state.network].KLEROS_LIQUID, // arbitrator contract address
      disputeID // dispute unique identifier
    );

  getDispute = async disputeID =>
    EthereumInterface.call(
      "KlerosLiquid",
      networkMap[this.state.network].KLEROS_LIQUID,
      "getDispute",
      disputeID
    );

  getMetaEvidence = async (arbitrableAddress, disputeID) =>
    await this.state.archon.arbitrable.getMetaEvidence(
      arbitrableAddress, // arbitrable contract address
      disputeID
    );

  getEvidences = async (arbitrableAddress, arbitrableDisputeID) => await this.state.archon.arbitrable.getEvidence(arbitrableAddress, networkMap[this.state.network].KLEROS_LIQUID, arbitrableDisputeID);

  getRuling = async (arbitrableAddress, arbitratorDisputeID) => await this.state.archon.arbitrable.getRuling(arbitrableAddress, networkMap[this.state.network].KLEROS_LIQUID, arbitratorDisputeID);

  getContractInstance = (interfaceName, address) => EthereumInterface.contractInstance(interfaceName, address);

  submitEvidence = async ({ disputeID, evidenceTitle, evidenceDescription, evidenceDocument, supportingSide }) => {
    const { activeAddress, network } = this.state;

    const evidence = {
      name: evidenceTitle,
      description: evidenceDescription,
      fileURI: evidenceDocument,
      evidenceSide: supportingSide,
    };

    console.log(`evidence: ${JSON.stringify(evidence)}`);

    const ipfsHashEvidenceObj = await ipfsPublish("evidence.json", this.encoder.encode(JSON.stringify(evidence)));

    const evidenceURI = `/ipfs/${ipfsHashEvidenceObj[1].hash}${ipfsHashEvidenceObj[0].path}`;

    console.log(evidenceURI);

    await EthereumInterface.send("BinaryArbitrableProxy", networkMap[network].BINARY_ARBITRABLE_PROXY, activeAddress, 0, "submitEvidence", disputeID, evidenceURI);
  };

  render() {
    console.debug(this.state);

    const { activeAddress, network, lastDisputeID } = this.state;

    if (!network || !activeAddress)
      return (
        <Container fluid="true" style={{ position: "relative" }}>
          <Container fluid="true">
            <TopBanner description="description" title="title" />
            <_404 Web3={true} />
          </Container>
          <Footer appName="Dispute Resolver" contractExplorerURL={`https://${this.ETHERSCAN_STRINGS[1]}etherscan.io/address/${networkMap[1].BINARY_ARBITRABLE_PROXY}#code`} repository={"https://github.com/kleros/binary-arbitrable-proxy"} />
        </Container>
      );
    else
      return (
        <Container fluid="true" style={{ position: "relative", minHeight: "100vh" }}>
          <Container fluid="true" style={{ paddingBottom: "7rem" }}>
            <BrowserRouter>
              <Switch>
                <Route
                  exact
                  path="(/|/create/)"
                  render={(route) => (
                    <>
                      <TopBanner route={route} />
                      <CreateDispute
                        activeAddress={this.state.activeAddress}
                        route={route}
                        createDisputeCallback={this.createDispute}
                        getArbitrationCostCallback={this.getArbitrationCostWithCourtAndNoOfJurors}
                        getSubCourtDetailsCallback={this.getSubCourtDetails}
                        publishCallback={this.onPublish}
                        web3={Web3}
                        interactWithKlerosLiquidCallback={this.interactWithKlerosLiquid}
                        interactWithBinaryArbitrableProxyCallback={this.interactWithBinaryArbitrableProxy}
                      />
                    </>
                  )}
                />
                <Route
                  exact
                  path="/interact/:id?"
                  render={(route) => (
                    <>
                      <TopBanner route={route} />
                      <Interact
                        arbitrableAddress={networkMap[network].BINARY_ARBITRABLE_PROXY}
                        route={route}
                        getArbitrableDisputeIDCallback={this.getArbitrableDisputeID}
                        getAppealCostCallback={this.getAppealCost}
                        appealCallback={this.appeal}
                        getAppealPeriodCallback={this.getAppealPeriod}
                        getCurrentRulingCallback={this.getCurrentRuling}
                        disputeID={lastDisputeID}
                        getContractInstanceCallback={this.getContractInstance}
                        getArbitratorDisputeCallback={this.getArbitratorDispute}
                        getArbitrableDisputeCallback={this.getArbitrableDispute}
                        getArbitratorDisputeStructCallback={this.getArbitratorDisputeStruct}
                        getArbitrableDisputeStructCallback={this.getArbitrableDisputeStruct}
                        getCrowdfundingStatusCallback={this.getCrowdfundingStatus}
                        getRulingCallback={this.getRuling}
                        getEvidencesCallback={this.getEvidences}
                        getMetaEvidenceCallback={this.getMetaEvidence}
                        getSubCourtDetailsCallback={this.getSubCourtDetails}
                        publishCallback={this.onPublish}
                        submitEvidenceCallback={this.submitEvidence}
                        getDisputeEventCallback={this.getDisputeEvent}
<<<<<<< HEAD
                        getMultipliersCallback={this.getMultipliers}
                        withdrawFeesAndRewardsCallback={this.withdrawFeesAndRewardsForAllRounds}
                        withdrewAlreadyCallback={this.withdrewAlready}
                        interactWithKlerosLiquidCallback={this.interactWithKlerosLiquid}
                        interactWithBinaryArbitrableProxyCallback={this.interactWithBinaryArbitrableProxy}
=======
                        getDisputeCallback={this.getDispute}
                        getWinnerMultiplierCallback={this.getWinnerMultiplier}
                        getLoserMultiplierCallback={this.getLoserMultiplier}
                        getSharedMultiplierCallback={this.getSharedMultiplier}
                        getMultiplierDivisorCallback={this.getMultiplierDivisor}
                        withdrawFeesAndRewardsCallback={
                          this.withdrawFeesAndRewards
                        }
>>>>>>> 0350ad41
                      />
                    </>
                  )}
                />
                <Route component={_404} />
              </Switch>
            </BrowserRouter>
          </Container>
          <Footer appName="Dispute Resolver" contractExplorerURL={`https://${this.ETHERSCAN_STRINGS[this.state.network]}etherscan.io/address/${networkMap[this.state.network].BINARY_ARBITRABLE_PROXY}#code`} repository={"https://github.com/kleros/dispute-resolver"} />
        </Container>
      );
  }
}
export default App;<|MERGE_RESOLUTION|>--- conflicted
+++ resolved
@@ -279,22 +279,19 @@
                         publishCallback={this.onPublish}
                         submitEvidenceCallback={this.submitEvidence}
                         getDisputeEventCallback={this.getDisputeEvent}
-<<<<<<< HEAD
+
                         getMultipliersCallback={this.getMultipliers}
                         withdrawFeesAndRewardsCallback={this.withdrawFeesAndRewardsForAllRounds}
                         withdrewAlreadyCallback={this.withdrewAlready}
                         interactWithKlerosLiquidCallback={this.interactWithKlerosLiquid}
                         interactWithBinaryArbitrableProxyCallback={this.interactWithBinaryArbitrableProxy}
-=======
+
                         getDisputeCallback={this.getDispute}
-                        getWinnerMultiplierCallback={this.getWinnerMultiplier}
-                        getLoserMultiplierCallback={this.getLoserMultiplier}
-                        getSharedMultiplierCallback={this.getSharedMultiplier}
-                        getMultiplierDivisorCallback={this.getMultiplierDivisor}
+
                         withdrawFeesAndRewardsCallback={
                           this.withdrawFeesAndRewards
                         }
->>>>>>> 0350ad41
+
                       />
                     </>
                   )}
